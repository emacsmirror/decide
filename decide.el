--- conflicted
+++ resolved
@@ -505,14 +505,9 @@
                (string-to-number s)
              0)))
     (cond ((null s) default)
-<<<<<<< HEAD
-          ((= n 0) 0)
-          ((> n 0) n)
-=======
           ((string= "" s) default)
           ((string= "0" s) 0)
           ((not (= n 0)) n)
->>>>>>> 37730c7d
           ((string= "+" s) 0)
           ((string= "-" s) 0)
           ((string= "+0" s) 0)
