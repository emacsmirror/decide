--- conflicted
+++ resolved
@@ -55,12 +55,6 @@
 insert random numbers, and refer to other tables to build
 up more complex texts.)
 
-<<<<<<< HEAD
-See the decide.el file itself for some documentation and a list of all the
-kebindings in decide-mode.
-
-=======
->>>>>>> d9b6de0c
 * Versions
 ** 0.5 20160306
 - First public version.
@@ -71,11 +65,8 @@
 - Cleaned up dice-parsing and improved error-handling.
 ** 0.6.2 20170703
 - Fixed regression with parsing dice in tables.
-<<<<<<< HEAD
-=======
 ** 0.7 20170703
 - Do What I Mean (dice or range spec before ? ? in buffer)
->>>>>>> d9b6de0c
 * Help
 Suggestions and bug-fixes are very much appreciated. This was
 my first attempt at writing a mode for emacs, and I have very
@@ -85,11 +76,7 @@
  Copyright 2016, 2017 Pelle Nilsson et al
 
  Author: Pelle Nilsson <perni@lysator.liu.se>
-<<<<<<< HEAD
- Version: 0.6.2
-=======
  Version: 0.7
->>>>>>> d9b6de0c
 
  This program is free software: you can redistribute it and/or modify
  it under the terms of the GNU General Public License as published by
